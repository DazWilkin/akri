--- conflicted
+++ resolved
@@ -2,16 +2,10 @@
 # Ignore everything
 **
 
-<<<<<<< HEAD
-!samples/brokers/zeroconf
-!shared
-
-=======
 # The anomaly detection app is built using a `docker build` command, 
 # so the source code needs to be available to the container
 # build
 !samples/apps/anomaly-detection-app
->>>>>>> c984d99c
 
 # ONVIF broker is built using a `docker build` command, so
 # the source code needs to be available to the DotNet container
